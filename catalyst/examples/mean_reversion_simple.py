--- conflicted
+++ resolved
@@ -32,20 +32,14 @@
     # trading pairs) you want to backtest.  You'll also want to define any
     # parameters or values you're going to use.
 
-    # In our example, we're looking at Neo in USD.
-    context.neo_eth = symbol('neo_usd')
+    # In our example, we're looking at Neo in Ether.
+    context.neo_eth = symbol('neo_eth')
     context.base_price = None
     context.current_day = None
 
-<<<<<<< HEAD
     context.RSI_OVERSOLD = 25
     context.RSI_OVERBOUGHT = 82
     context.CANDLE_SIZE = '5T'
-=======
-    context.RSI_OVERSOLD = 30
-    context.RSI_OVERBOUGHT = 80
-    context.CANDLE_SIZE = '15T'
->>>>>>> c8eaa11f
 
     context.start_time = time.time()
 
@@ -280,6 +274,6 @@
             exchange_name='bittrex',
             live=True,
             algo_namespace=NAMESPACE,
-            base_currency='usd',
+            base_currency='eth',
             live_graph=False
         )