#
# Copyright 2015 Quantopian, Inc.
#
# Licensed under the Apache License, Version 2.0 (the "License");
# you may not use this file except in compliance with the License.
# You may obtain a copy of the License at
#
#     http://www.apache.org/licenses/LICENSE-2.0
#
# Unless required by applicable law or agreed to in writing, software
# distributed under the License is distributed on an "AS IS" BASIS,
# WITHOUT WARRANTIES OR CONDITIONS OF ANY KIND, either express or implied.
# See the License for the specific language governing permissions and
# limitations under the License.
import bcolz
cimport cython
from cpython cimport bool

from numpy import (
    array,
    float64,
    intp,
    uint32,
    uint64,
    zeros,
)
from numpy cimport (
    float64_t,
    intp_t,
    ndarray,
    uint32_t,
    uint64_t,
    uint8_t,
)
from numpy.math cimport NAN

ctypedef object carray_t
ctypedef object ctable_t
ctypedef object Timestamp_t
ctypedef object DatetimeIndex_t
ctypedef object Int64Index_t


@cython.boundscheck(False)
@cython.wraparound(False)
cpdef _compute_row_slices(dict asset_starts_absolute,
                          dict asset_ends_absolute,
                          dict asset_starts_calendar,
                          intp_t query_start,
                          intp_t query_end,
                          Int64Index_t requested_assets):
    """
    Core indexing functionality for loading raw data from bcolz.

    Parameters
    ----------
    asset_starts_absolute : dict
        Dictionary containing the index of the first row of each asset in the
        bcolz file from which we will query.

    asset_ends_absolute : dict
        Dictionary containing the index of the last row of each asset in the
        bcolz file from which we will query.

    asset_starts_calendar : dict
        Dictionary containing the index of in our calendar corresponding to the
        start date of each asset

    query_start : intp
    query_end : intp
        Start and end indices in our calendar of the dates for which we're
        querying.

    requested_assets : pandas.Int64Index
        The assets for which we want to load data.

    For each asset in requested assets, computes three values:
    1.) The index in the raw bcolz data of first row to load.
    2.) The index in the raw bcolz data of the last row to load.
    3.) The index in the dates of our query corresponding to the first row for
        each asset. This is non-zero iff the asset's lifetime begins partway
        through the requested query dates.

    Returns
    -------
    first_rows, last_rows, offsets : 3-tuple of ndarrays
    """
    cdef:
        intp_t nassets = len(requested_assets)

        # For each sid, we need to compute the following:
        ndarray[dtype=intp_t, ndim=1] first_row_a = zeros(nassets, dtype=intp)
        ndarray[dtype=intp_t, ndim=1] last_row_a = zeros(nassets, dtype=intp)
        ndarray[dtype=intp_t, ndim=1] offset_a = zeros(nassets, dtype=intp)

        # Loop variables.
        intp_t i
        intp_t asset
        intp_t asset_start_data
        intp_t asset_end_data
        intp_t asset_start_calendar
        intp_t asset_end_calendar

    for i, asset in enumerate(requested_assets):
        asset_start_data = asset_starts_absolute[asset]
        asset_end_data = asset_ends_absolute[asset]
        asset_start_calendar = asset_starts_calendar[asset]
        asset_end_calendar = (
            asset_start_calendar + (asset_end_data - asset_start_data)
        )

        # If the asset started during the query, then start with the asset's
        # first row.
        # Otherwise start with the asset's first row + the number of rows
        # before the query on which the asset existed.
        first_row_a[i] = (
            asset_start_data + max(0, (query_start - asset_start_calendar))
        )
        # If the asset ended during the query, the end with the asset's last
        # row.
        # Otherwise, end with the asset's last row minus the number of rows
        # after the query for which the asset
        last_row_a[i] = (
            asset_end_data - max(0, asset_end_calendar - query_end)
        )
        # If the asset existed on or before the query, no offset.
        # Otherwise, offset by the number of rows in the query in which the
        # asset did not yet exist.
        offset_a[i] = max(0, asset_start_calendar - query_start)

    return first_row_a, last_row_a, offset_a


@cython.boundscheck(False)
@cython.wraparound(False)
cpdef _read_bcolz_data(ctable_t table,
                       tuple shape,
                       list columns,
                       intp_t[:] first_rows,
                       intp_t[:] last_rows,
                       intp_t[:] offsets,
                       bool read_all):
    """
    Load raw bcolz data for the given columns and indices.

    Parameters
    ----------
    table : bcolz.ctable
        The table from which to read.
    shape : tuple (length 2)
        The shape of the expected output arrays.
    columns : list[str]
        List of column names to read.

    first_rows : ndarray[intp]
    last_rows : ndarray[intp]
    offsets : ndarray[intp
        Arrays in the format returned by _compute_row_slices.
    read_all : bool
        Whether to read_all sid data at once, or to read a silce from the
        carray for each sid.

    Returns
    -------
    results : list of ndarray
        A 2D array of shape `shape` for each column in `columns`.
    """
    cdef:
        int nassets
        str column_name
        carray_t carray
        ndarray[dtype=uint64_t, ndim=1] raw_data
        ndarray[dtype=uint64_t, ndim=2] outbuf
        ndarray[dtype=uint8_t, ndim=2, cast=True] where_nan
        ndarray[dtype=float64_t, ndim=2] outbuf_as_float
        intp_t asset
        intp_t out_idx
        intp_t raw_idx
        intp_t first_row
        intp_t last_row
        intp_t offset
        list results = []

    ndays = shape[0]
    nassets = shape[1]
    if not nassets== len(first_rows) == len(last_rows) == len(offsets):
        raise ValueError("Incompatible index arrays.")

    for column_name in columns:
        outbuf = zeros(shape=shape, dtype=uint64)
        if read_all:
            raw_data = table[column_name][:]

            for asset in range(nassets):
                first_row = first_rows[asset]
                last_row = last_rows[asset]
                offset = offsets[asset]
                if first_row <= last_row:
                    outbuf[offset:offset + (last_row + 1 - first_row), asset] =\
                        raw_data[first_row:last_row + 1]
                else:
                    continue
        else:
            carray = table[column_name]

            for asset in range(nassets):
                first_row = first_rows[asset]
                last_row = last_rows[asset]
                offset = offsets[asset]
                out_start = offset
                out_end = (last_row - first_row) + offset + 1
                if first_row <= last_row:
                    outbuf[offset:offset + (last_row + 1 - first_row), asset] =\
                        carray[first_row:last_row + 1]
                else:
                    continue

        if column_name in ['open', 'high', 'low', 'close', 'volume']:
            where_nan = (outbuf == 0)
            outbuf_as_float = outbuf.astype(float64) * .000000001
            outbuf_as_float[where_nan] = NAN
            results.append(outbuf_as_float)
<<<<<<< HEAD
=======
        elif column_name in ['volume']:
            results.append(outbuf.astype(float64) * .000000001)
>>>>>>> fadd4abe
        else:
            results.append(outbuf)
    return results<|MERGE_RESOLUTION|>--- conflicted
+++ resolved
@@ -220,11 +220,8 @@
             outbuf_as_float = outbuf.astype(float64) * .000000001
             outbuf_as_float[where_nan] = NAN
             results.append(outbuf_as_float)
-<<<<<<< HEAD
-=======
         elif column_name in ['volume']:
             results.append(outbuf.astype(float64) * .000000001)
->>>>>>> fadd4abe
         else:
             results.append(outbuf)
     return results