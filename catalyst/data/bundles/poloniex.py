--- conflicted
+++ resolved
@@ -96,22 +96,9 @@
                                start_date,
                                end_date,
                                frequency):
-<<<<<<< HEAD
+
         # TODO: replace this with direct exchange call
         # The end date and frequency should be used to calculate the number of bars
-        raw = pd.read_json(
-            self._format_data_url(
-                api_key,
-                symbol,
-                start_date,
-                end_date,
-                frequency,
-            ),
-            orient='records',
-        )
-        raw.set_index('date', inplace=True)
-=======
-
         if(frequency == 'minute'):
             pc = PoloniexCurator()
             raw = pc.onemin_to_dataframe(symbol, start_date, end_date)
@@ -128,7 +115,6 @@
                 orient='records',
             )
             raw.set_index('date', inplace=True)
->>>>>>> cf20f78e
 
         # BcolzDailyBarReader introduces a 1/1000 factor in the way pricing is stored
         # on disk, which we compensate here to get the right pricing amounts
